--- conflicted
+++ resolved
@@ -101,16 +101,8 @@
       return this->sub_iter != other.sub_iter;
     }
 
-<<<<<<< HEAD
-    template <typename Container>
-    auto filter(Container&& container) {
-        return filter(
-                detail::BoolTester<Container>(),
-                std::forward<Container>(container));
-=======
     bool operator==(const Iterator& other) const {
       return !(*this != other);
->>>>>>> 7db88417
     }
   };
 
@@ -141,15 +133,8 @@
   namespace detail {
 
     template <typename T>
-<<<<<<< HEAD
-    auto filter(std::initializer_list<T> il) {
-           return filter(
-                   detail::BoolTester<std::initializer_list<T>>(),
-                   std::move(il));
-=======
     bool boolean_cast(const T& t) {
       return bool(t);
->>>>>>> 7db88417
     }
 
     template <typename Container>
@@ -162,15 +147,13 @@
   }
 
   template <typename Container>
-  auto filter(Container&& container) -> decltype(filter(
-      detail::BoolTester<Container>(), std::forward<Container>(container))) {
+  auto filter(Container&& container) {
     return filter(
         detail::BoolTester<Container>(), std::forward<Container>(container));
   }
 
   template <typename T>
-  auto filter(std::initializer_list<T> il) -> decltype(
-      filter(detail::BoolTester<std::initializer_list<T>>(), std::move(il))) {
+  auto filter(std::initializer_list<T> il) {
     return filter(
         detail::BoolTester<std::initializer_list<T>>(), std::move(il));
   }
