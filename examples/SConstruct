import os

env = Environment(
    ENV=os.environ,
    CXX='c++',
    CXXFLAGS= ['-g', '-Wall', '-Wextra',
<<<<<<< HEAD
               '-pedantic', '-std=c++14',
                '-fdiagnostics-color=always',
=======
               '-pedantic', '-std=c++11',
>>>>>>> 7db88417
               '-I/usr/local/include'],
    CPPPATH='..',
    LINKFLAGS='-L/usr/local/lib')

# allows highighting to print to terminal from compiler output
env['ENV']['TERM'] = os.environ['TERM']

progs = Split(
    '''
    accumulate
    chain
    chunked
    combinatoric
    compress
    count
    cycle
    dropwhile
    enumerate
    filter
    filterfalse
    groupby
    imap
    range
    repeat
    reversed
    slice
    sliding_window
    sorted
    starmap
    takewhile
    unique_justseen
    unique_everseen
    zip
    ''')

if Configure(env).CheckCXXHeader('boost/optional.hpp'):
    progs.append('zip_longest')
    progs.append('mixed')

for p in progs:
    env.Program('{0}_examples.cpp'.format(p))<|MERGE_RESOLUTION|>--- conflicted
+++ resolved
@@ -4,12 +4,7 @@
     ENV=os.environ,
     CXX='c++',
     CXXFLAGS= ['-g', '-Wall', '-Wextra',
-<<<<<<< HEAD
                '-pedantic', '-std=c++14',
-                '-fdiagnostics-color=always',
-=======
-               '-pedantic', '-std=c++11',
->>>>>>> 7db88417
                '-I/usr/local/include'],
     CPPPATH='..',
     LINKFLAGS='-L/usr/local/lib')
