#ifndef ITER_FILTER_FALSE_HPP_
#define ITER_FILTER_FALSE_HPP_

#include "internal/iterbase.hpp"
#include "filter.hpp"

#include <utility>

namespace iter {

  namespace detail {

    // Callable object that reverses the boolean result of another
    // callable, taking the object in a Container's iterator
    template <typename FilterFunc, typename Container>
<<<<<<< HEAD
    auto filterfalse(FilterFunc filter_func, Container&& container) {
        return filter(
                detail::PredicateFlipper<FilterFunc, Container>(filter_func),
                std::forward<Container>(container));
    }

    // Single argument version, uses a BoolFlipper to reverse the truthiness
    // of an object
    template <typename Container>
    auto filterfalse(Container&& container) {
        return filter(
                detail::BoolFlipper<Container>(),
                std::forward<Container>(container));
    }

    

    //specializations for initializer_lists
    template <typename FilterFunc, typename T>
    auto filterfalse(FilterFunc filter_func,
            std::initializer_list<T> container) {
        return filter(
                detail::PredicateFlipper<FilterFunc, std::initializer_list<T>>(
                    filter_func),
                std::move(container));
    }

    // Single argument version, uses a BoolFlipper to reverse the truthiness
    // of an object
    template <typename T>
    auto filterfalse(std::initializer_list<T> container) {
        return filter(
                detail::BoolFlipper<std::initializer_list<T>>(),
                std::move(container));
    }
=======
    class PredicateFlipper {
     private:
      FilterFunc filter_func;

     public:
      PredicateFlipper(FilterFunc in_filter_func)
          : filter_func(in_filter_func) {}

      PredicateFlipper() = delete;
      PredicateFlipper(const PredicateFlipper&) = default;

      // Calls the filter_func
      bool operator()(const impl::iterator_deref<Container> item) const {
        return !bool(filter_func(item));
      }

      // with non-const incase FilterFunc::operator() is non-const
      bool operator()(const impl::iterator_deref<Container> item) {
        return !bool(filter_func(item));
      }
    };

    // Reverses the bool() conversion result of anything that supports a
    // bool conversion
    template <typename Container>
    class BoolFlipper {
     public:
      bool operator()(const impl::iterator_deref<Container> item) const {
        return !bool(item);
      }
    };
  }

  // Creates a PredicateFlipper for the predicate function, which reverses
  // the bool result of the function.  The PredicateFlipper is then passed
  // to the normal filter() function
  template <typename FilterFunc, typename Container>
  auto filterfalse(FilterFunc filter_func, Container&& container) -> decltype(
      filter(detail::PredicateFlipper<FilterFunc, Container>(filter_func),
          std::forward<Container>(container))) {
    return filter(detail::PredicateFlipper<FilterFunc, Container>(filter_func),
        std::forward<Container>(container));
  }

  // Single argument version, uses a BoolFlipper to reverse the truthiness
  // of an object
  template <typename Container>
  auto filterfalse(Container&& container) -> decltype(filter(
      detail::BoolFlipper<Container>(), std::forward<Container>(container))) {
    return filter(
        detail::BoolFlipper<Container>(), std::forward<Container>(container));
  }

  // specializations for initializer_lists
  template <typename FilterFunc, typename T>
  auto filterfalse(FilterFunc filter_func, std::initializer_list<T> container)
      -> decltype(
          filter(detail::PredicateFlipper<FilterFunc, std::initializer_list<T>>(
                     filter_func),
              std::move(container))) {
    return filter(
        detail::PredicateFlipper<FilterFunc, std::initializer_list<T>>(
            filter_func),
        std::move(container));
  }

  // Single argument version, uses a BoolFlipper to reverse the truthiness
  // of an object
  template <typename T>
  auto filterfalse(std::initializer_list<T> container) -> decltype(filter(
      detail::BoolFlipper<std::initializer_list<T>>(), std::move(container))) {
    return filter(
        detail::BoolFlipper<std::initializer_list<T>>(), std::move(container));
  }
>>>>>>> 7db88417
}

#endif<|MERGE_RESOLUTION|>--- conflicted
+++ resolved
@@ -13,43 +13,6 @@
     // Callable object that reverses the boolean result of another
     // callable, taking the object in a Container's iterator
     template <typename FilterFunc, typename Container>
-<<<<<<< HEAD
-    auto filterfalse(FilterFunc filter_func, Container&& container) {
-        return filter(
-                detail::PredicateFlipper<FilterFunc, Container>(filter_func),
-                std::forward<Container>(container));
-    }
-
-    // Single argument version, uses a BoolFlipper to reverse the truthiness
-    // of an object
-    template <typename Container>
-    auto filterfalse(Container&& container) {
-        return filter(
-                detail::BoolFlipper<Container>(),
-                std::forward<Container>(container));
-    }
-
-    
-
-    //specializations for initializer_lists
-    template <typename FilterFunc, typename T>
-    auto filterfalse(FilterFunc filter_func,
-            std::initializer_list<T> container) {
-        return filter(
-                detail::PredicateFlipper<FilterFunc, std::initializer_list<T>>(
-                    filter_func),
-                std::move(container));
-    }
-
-    // Single argument version, uses a BoolFlipper to reverse the truthiness
-    // of an object
-    template <typename T>
-    auto filterfalse(std::initializer_list<T> container) {
-        return filter(
-                detail::BoolFlipper<std::initializer_list<T>>(),
-                std::move(container));
-    }
-=======
     class PredicateFlipper {
      private:
       FilterFunc filter_func;
@@ -62,12 +25,12 @@
       PredicateFlipper(const PredicateFlipper&) = default;
 
       // Calls the filter_func
-      bool operator()(const impl::iterator_deref<Container> item) const {
+      bool operator()(const iter::impl::iterator_deref<Container> item) const {
         return !bool(filter_func(item));
       }
 
       // with non-const incase FilterFunc::operator() is non-const
-      bool operator()(const impl::iterator_deref<Container> item) {
+      bool operator()(const iter::impl::iterator_deref<Container> item) {
         return !bool(filter_func(item));
       }
     };
@@ -77,7 +40,7 @@
     template <typename Container>
     class BoolFlipper {
      public:
-      bool operator()(const impl::iterator_deref<Container> item) const {
+      bool operator()(const iter::impl::iterator_deref<Container> item) const {
         return !bool(item);
       }
     };
@@ -87,9 +50,7 @@
   // the bool result of the function.  The PredicateFlipper is then passed
   // to the normal filter() function
   template <typename FilterFunc, typename Container>
-  auto filterfalse(FilterFunc filter_func, Container&& container) -> decltype(
-      filter(detail::PredicateFlipper<FilterFunc, Container>(filter_func),
-          std::forward<Container>(container))) {
+  auto filterfalse(FilterFunc filter_func, Container&& container) {
     return filter(detail::PredicateFlipper<FilterFunc, Container>(filter_func),
         std::forward<Container>(container));
   }
@@ -97,19 +58,14 @@
   // Single argument version, uses a BoolFlipper to reverse the truthiness
   // of an object
   template <typename Container>
-  auto filterfalse(Container&& container) -> decltype(filter(
-      detail::BoolFlipper<Container>(), std::forward<Container>(container))) {
+  auto filterfalse(Container&& container) {
     return filter(
         detail::BoolFlipper<Container>(), std::forward<Container>(container));
   }
 
   // specializations for initializer_lists
   template <typename FilterFunc, typename T>
-  auto filterfalse(FilterFunc filter_func, std::initializer_list<T> container)
-      -> decltype(
-          filter(detail::PredicateFlipper<FilterFunc, std::initializer_list<T>>(
-                     filter_func),
-              std::move(container))) {
+  auto filterfalse(FilterFunc filter_func, std::initializer_list<T> container) {
     return filter(
         detail::PredicateFlipper<FilterFunc, std::initializer_list<T>>(
             filter_func),
@@ -119,12 +75,10 @@
   // Single argument version, uses a BoolFlipper to reverse the truthiness
   // of an object
   template <typename T>
-  auto filterfalse(std::initializer_list<T> container) -> decltype(filter(
-      detail::BoolFlipper<std::initializer_list<T>>(), std::move(container))) {
+  auto filterfalse(std::initializer_list<T> container) {
     return filter(
         detail::BoolFlipper<std::initializer_list<T>>(), std::move(container));
   }
->>>>>>> 7db88417
 }
 
 #endif