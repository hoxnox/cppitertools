#ifndef ITER_UNIQUE_JUSTSEEN_HPP
#define ITER_UNIQUE_JUSTSEEN_HPP

#include "groupby.hpp"
#include "imap.hpp"

#include <utility>
#include <iterator>
#include <initializer_list>
#include <type_traits>

<<<<<<< HEAD
namespace iter {

=======
namespace iter
{
    template <typename GroupByType>
    struct GroupFrontGetter{
        auto operator()(iterator_deref<GroupByType> gb) ->
                decltype(*std::begin(gb.second)) {
            return *std::begin(gb.second);
        }
    };


    // gets first of each group.  since each group is decided based on equality
    // with the previous item, this results in each item only appearing once
>>>>>>> d315cee4
    template <typename Container>
    auto unique_justseen(Container&& container) {
        // explicit return type in lambda so reference types are preserved
        return imap([] (auto&& group) -> iterator_deref<Container> {
                    return *std::begin(group.second); },
                groupby(std::forward<Container>(container)));
    }

    template <typename T>
    auto unique_justseen(std::initializer_list<T> il) {
        return imap(
                [](auto&& group) -> iterator_deref<std::initializer_list<T>> {
                    return *std::begin(group.second); },
                groupby(il));
    }
}

#endif<|MERGE_RESOLUTION|>--- conflicted
+++ resolved
@@ -9,24 +9,8 @@
 #include <initializer_list>
 #include <type_traits>
 
-<<<<<<< HEAD
 namespace iter {
 
-=======
-namespace iter
-{
-    template <typename GroupByType>
-    struct GroupFrontGetter{
-        auto operator()(iterator_deref<GroupByType> gb) ->
-                decltype(*std::begin(gb.second)) {
-            return *std::begin(gb.second);
-        }
-    };
-
-
-    // gets first of each group.  since each group is decided based on equality
-    // with the previous item, this results in each item only appearing once
->>>>>>> d315cee4
     template <typename Container>
     auto unique_justseen(Container&& container) {
         // explicit return type in lambda so reference types are preserved
