--- conflicted
+++ resolved
@@ -232,36 +232,10 @@
     using SubContainer = iterator_deref<ContainerT>;
     using SubIter = IteratorWrapper<SubContainer>;
 
-<<<<<<< HEAD
-    IteratorWrapper<Container> top_level_iter_;
-    IteratorWrapper<Container> top_level_end_;
+    IteratorWrapper<ContainerT> top_level_iter_;
+    IteratorWrapper<ContainerT> top_level_end_;
     std::optional<SubIter> sub_iter_p_;
     std::optional<SubIter> sub_end_p_;
-=======
-    IteratorWrapper<ContainerT> top_level_iter_;
-    IteratorWrapper<ContainerT> top_level_end_;
-    std::unique_ptr<SubIter> sub_iter_p_;
-    std::unique_ptr<SubIter> sub_end_p_;
-
-    static std::unique_ptr<SubIter> clone_sub_pointer(const SubIter* sub_iter) {
-      return sub_iter ? std::make_unique<SubIter>(*sub_iter) : nullptr;
-    }
-
-    template <typename T>
-    bool sub_iters_differ(const Iterator<T>& other) const {
-      // checking if they're the same also handles them both being nullptr
-      if (static_cast<const void*>(sub_iter_p_.get())
-          == static_cast<const void*>(other.sub_iter_p_.get())) {
-        return false;
-      }
-      if (sub_iter_p_ == nullptr || other.sub_iter_p_ == nullptr) {
-        // since the first check tests if they're the same,
-        // this will return if only one is nullptr
-        return true;
-      }
-      return *sub_iter_p_ != *other.sub_iter_p_;
-    }
->>>>>>> e8d6cc5d
 
    public:
     Iterator(IteratorWrapper<ContainerT>&& top_iter,
