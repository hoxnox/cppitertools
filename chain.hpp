#ifndef ITER_CHAIN_HPP_
#define ITER_CHAIN_HPP_

#include "iterbase.hpp"

#include <array>
#include <initializer_list>
#include <iterator>
#include <memory>
#include <tuple>
#include <type_traits>
#include <utility>

namespace iter {
    // rather than a chain function, use a callable object to support
    // from_iterable
    class ChainMaker;

template <typename TupType, std::size_t... Is>
class Chained {
    private:
        friend class ChainMaker;

        static_assert(std::tuple_size<std::decay_t<TupType>>::value
                == sizeof...(Is),
                "tuple size != sizeof Is");

        static_assert(
                are_same<iterator_deref<
                    std::tuple_element_t<Is, TupType>>...>::value,
                "All chained iterables must have iterators that "
                "dereference to the same type, including cv-qualifiers "
                "and references.");

<<<<<<< HEAD
        using IterTupType = iterator_tuple_type<TupType>;
=======
        friend class ChainMaker;
        template <typename C, typename... RC>
        friend class Chained;
        
        private:
            Container container;
            Chained<RestContainers...> rest_chained;
            Chained(Container&& in_container, RestContainers&&... rest)
                : container(std::forward<Container>(in_container)),
                rest_chained{std::forward<RestContainers>(rest)...}
            { }
>>>>>>> 423b91c7

        using DerefType =
            iterator_deref<std::tuple_element_t<0, TupType>>;

<<<<<<< HEAD
        template <std::size_t Idx>
        static DerefType get_and_deref(IterTupType& iters) {
            return *std::get<Idx>(iters);
        }
=======
                public:
                    Iterator(iterator_type<Container>&& s_begin,
                            iterator_type<Container>&& s_end,
                            RestIter&& in_rest_iter)
                        : sub_iter{std::move(s_begin)},
                        sub_end{std::move(s_end)},
                        rest_iter{std::move(in_rest_iter)},
                        at_end{!(sub_iter != sub_end)}
                    { }
                    
                    Iterator& operator++() {
                        if (this->at_end) {
                            ++this->rest_iter;
                        } else {
                            ++this->sub_iter;
                            if (!(this->sub_iter != this->sub_end)) {
                                this->at_end = true;
                            }
                        }
                        return *this;
                    }
>>>>>>> 423b91c7

        template <std::size_t Idx>
        static void get_and_increment(IterTupType& iters) {
            ++std::get<Idx>(iters);
        }

        template <std::size_t Idx>
        static bool get_and_check_not_equal(
                const IterTupType& lhs, const IterTupType& rhs) {
            return std::get<Idx>(lhs) != std::get<Idx>(rhs);
        }

        using DerefFunc = DerefType (*)(IterTupType&);
        using IncFunc = void (*)(IterTupType&);
        using NeqFunc = bool (*)(const IterTupType&, const IterTupType&);


<<<<<<< HEAD
        constexpr static std::array<DerefFunc, sizeof...(Is)> derefers{{
            get_and_deref<Is>...}};
        
        constexpr static std::array<IncFunc, sizeof...(Is)> incrementers{{
            get_and_increment<Is>...}};

        constexpr static std::array<NeqFunc, sizeof...(Is)> neq_comparers{{
            get_and_check_not_equal<Is>...}};


        using TraitsValue = 
            iterator_traits_deref<std::tuple_element_t<0, TupType>>;
    private:
        TupType tup;
    public:
        Chained(TupType&& t)
            : tup(std::move(t))
        { }

        class Iterator
            : public std::iterator<std::input_iterator_tag, TraitsValue>
        {
            private:
                std::size_t index;
                IterTupType iters;
                IterTupType ends;

                void check_for_end_and_adjust() {
                    while (this->index < sizeof...(Is)
                            && !(neq_comparers[this->index](
                                    this->iters, this->ends))) {
                        ++this->index;
=======
            Iterator end() {
                return {std::end(this->container),
                    std::end(this->container),
                    std::end(this->rest_chained)};
            }
    };
    template <typename Container>
    class Chained<Container> {
        friend class ChainMaker;
        template <typename C, typename... RC>
        friend class Chained;

        private:
            Container container;
            Chained(Container&& in_container)
                : container(std::forward<Container>(in_container))
            { }

        public:
            class Iterator
                : public std::iterator<
                      std::input_iterator_tag,
                      iterator_traits_deref<Container>>
            {
                private:
                    iterator_type<Container> sub_iter;
                    iterator_type<Container> sub_end;

                public:
                    Iterator(const iterator_type<Container>& s_begin,
                            const iterator_type<Container>& s_end)
                        : sub_iter{s_begin},
                        sub_end{s_end}
                    { }
                    
                    Iterator& operator++() {
                        ++this->sub_iter;
                        return *this;
                    }

                    Iterator operator++(int) {
                        auto ret = *this;
                        ++*this;
                        return ret;
                    }

                    bool operator!=(const Iterator& other) const {
                        return this->sub_iter != other.sub_iter;
                    }

                    bool operator==(const Iterator& other) const {
                        return !(*this != other);
>>>>>>> 423b91c7
                    }
                }
            public:
                Iterator(std::size_t i,
                        IterTupType&& in_iters,
                        IterTupType&& in_ends)
                    : index{i},
                    iters(in_iters),
                    ends(in_ends)
                {
                    this->check_for_end_and_adjust();
                }

                decltype(auto) operator*() {
                    return derefers[this->index](this->iters);
                }

                Iterator& operator++() {
                    incrementers[this->index](this->iters);
                    this->check_for_end_and_adjust();
                    return *this;
                }

                Iterator operator++(int) {
                    auto ret = *this;
                    ++*this;
                    return ret;
                }

                bool operator!=(const Iterator& other) const {
                    return this->index != other.index
                        || (this->index != sizeof...(Is)
                                && neq_comparers[this->index](
                                    this->iters,other.iters));
                }

                bool operator==(const Iterator& other) const {
                    return !(*this != other);
                }
        };

        Iterator begin() {
            return {
                0,
                IterTupType{std::begin(std::get<Is>(this->tup))...},
                IterTupType{std::end(std::get<Is>(this->tup))...}
            };
        }

        Iterator end() {
            return {
                sizeof...(Is),
                IterTupType{std::end(std::get<Is>(this->tup))...},
                IterTupType{std::end(std::get<Is>(this->tup))...}
            };
        }
};

template <typename TupType, std::size_t... Is>
constexpr std::array<
    typename Chained<TupType, Is...>::DerefFunc, sizeof...(Is)>
    Chained<TupType, Is...>::derefers;

template <typename TupType, std::size_t... Is>
constexpr std::array<
    typename Chained<TupType, Is...>::IncFunc, sizeof...(Is)>
    Chained<TupType, Is...>::incrementers;

template <typename TupType, std::size_t... Is>
constexpr std::array<
    typename Chained<TupType, Is...>::NeqFunc, sizeof...(Is)>
    Chained<TupType, Is...>::neq_comparers;

    template <typename Container>
    class ChainedFromIterable {
        private:
            Container container;
            friend class ChainMaker;
            ChainedFromIterable(Container&& in_container)
                : container(std::forward<Container>(in_container))
            { }

        public:
            class Iterator
                :public std::iterator<std::input_iterator_tag,
                    iterator_traits_deref<iterator_deref<Container>>>
            {
                private:
                    using SubContainer = iterator_deref<Container>;
                    using SubIter = iterator_type<SubContainer>;

                   iterator_type<Container> top_level_iter;
                   iterator_type<Container> top_level_end;
                   std::unique_ptr<SubIter> sub_iter_p;
                   std::unique_ptr<SubIter> sub_end_p;

                   static std::unique_ptr<SubIter> clone_sub_pointer(
                           const SubIter* sub_iter) {
                       return std::unique_ptr<SubIter>{ sub_iter ?
                           new SubIter{*sub_iter} : nullptr};
                   }

                   bool sub_iters_differ(const Iterator& other) const {
                       if (this->sub_iter_p == other.sub_iter_p) {
                           return false;
                       }
                       if (this->sub_iter_p == nullptr
                               || other.sub_iter_p == nullptr) {
                           // since the first check tests if they're the same,
                           // this will return if only one is nullptr
                           return true;
                       }
                       return *this->sub_iter_p != *other.sub_iter_p;
                   }

                public:
                   Iterator(iterator_type<Container>&& top_iter,
                           iterator_type<Container>&& top_end)
                       : top_level_iter{std::move(top_iter)},
                       top_level_end{std::move(top_end)},
                       sub_iter_p{!(top_iter != top_end) ?  // iter == end ?
                           nullptr : new SubIter{std::begin(*top_iter)}},
                       sub_end_p{!(top_iter != top_end) ?  // iter == end ?
                           nullptr : new SubIter{std::end(*top_iter)}}
                   { }

                   Iterator(const Iterator& other)
                       : top_level_iter{other.top_level_iter},
                       top_level_end{other.top_level_end},
                       sub_iter_p{clone_sub_pointer(other.sub_iter_p.get())},
                       sub_end_p{clone_sub_pointer(other.sub_end_p.get())}
                   { }

                   Iterator& operator=(const Iterator& other) {
                       if (this == &other) return *this;

                       this->top_level_iter = other.top_level_iter;
                       this->top_level_end = other.top_level_end;
                       this->sub_iter_p =
                               clone_sub_pointer(other.sub_iter_p.get());
                       this->sub_end_p =
                               clone_sub_pointer(other.sub_end_p.get());

                       return *this;
                   }

                   Iterator(Iterator&&) = default;
                   Iterator& operator=(Iterator&&) = default;
                   ~Iterator() = default;

                   Iterator& operator++() {
                       ++*this->sub_iter_p;
                       if (!(*this->sub_iter_p != *this->sub_end_p)) {
                           ++this->top_level_iter;
                           if (this->top_level_iter != this->top_level_end) {
                               sub_iter_p.reset(
                                       new SubIter{std::begin(*this->top_level_iter)});
                               sub_end_p.reset(
                                       new SubIter{std::end(*this->top_level_iter)});
                           } else {
                               sub_iter_p.reset(nullptr);
                               sub_end_p.reset(nullptr);
                           }
                       }
                       return *this;
                   }


                   Iterator operator++(int) {
                       auto ret = *this;
                       ++*this;
                       return ret;
                   }

                   bool operator!=(const Iterator& other) const {
                       return this->top_level_iter != other.top_level_iter
                            || this->sub_iters_differ(other);
                   }

                   bool operator==(const Iterator& other) const {
                       return !(*this != other);
                   }

                   iterator_deref<iterator_deref<Container>> operator*() {
                       return **this->sub_iter_p;
                   }
           };

           Iterator begin() {
               return {std::begin(this->container), std::end(this->container)};
           }

           Iterator end() {
               return {std::end(this->container), std::end(this->container)};
           }
    };


    class ChainMaker {
        private:
            template <typename TupleType, std::size_t... Is>
            Chained<TupleType, Is...> chain_impl(
                    TupleType&& in_containers,
                    std::index_sequence<Is...>) const {
                return {std::move(in_containers)};
            }

        public:
            // expose regular call operator to provide usual chain()
            template <typename... Containers>
            auto operator()(Containers&&... cs) const {
                return this->chain_impl(
                        std::tuple<Containers...>{
                            std::forward<Containers>(cs)...},
                        std::index_sequence_for<Containers...>{});
            }

            // chain.from_iterable
            template <typename Container>
            ChainedFromIterable<Container> from_iterable(
                    Container&& container) const {
                return {std::forward<Container>(container)};
            }
    };

    namespace {
        constexpr auto chain = ChainMaker{};
    }

}

#endif<|MERGE_RESOLUTION|>--- conflicted
+++ resolved
@@ -32,53 +32,15 @@
                 "dereference to the same type, including cv-qualifiers "
                 "and references.");
 
-<<<<<<< HEAD
         using IterTupType = iterator_tuple_type<TupType>;
-=======
-        friend class ChainMaker;
-        template <typename C, typename... RC>
-        friend class Chained;
-        
-        private:
-            Container container;
-            Chained<RestContainers...> rest_chained;
-            Chained(Container&& in_container, RestContainers&&... rest)
-                : container(std::forward<Container>(in_container)),
-                rest_chained{std::forward<RestContainers>(rest)...}
-            { }
->>>>>>> 423b91c7
 
         using DerefType =
             iterator_deref<std::tuple_element_t<0, TupType>>;
 
-<<<<<<< HEAD
         template <std::size_t Idx>
         static DerefType get_and_deref(IterTupType& iters) {
             return *std::get<Idx>(iters);
         }
-=======
-                public:
-                    Iterator(iterator_type<Container>&& s_begin,
-                            iterator_type<Container>&& s_end,
-                            RestIter&& in_rest_iter)
-                        : sub_iter{std::move(s_begin)},
-                        sub_end{std::move(s_end)},
-                        rest_iter{std::move(in_rest_iter)},
-                        at_end{!(sub_iter != sub_end)}
-                    { }
-                    
-                    Iterator& operator++() {
-                        if (this->at_end) {
-                            ++this->rest_iter;
-                        } else {
-                            ++this->sub_iter;
-                            if (!(this->sub_iter != this->sub_end)) {
-                                this->at_end = true;
-                            }
-                        }
-                        return *this;
-                    }
->>>>>>> 423b91c7
 
         template <std::size_t Idx>
         static void get_and_increment(IterTupType& iters) {
@@ -96,7 +58,6 @@
         using NeqFunc = bool (*)(const IterTupType&, const IterTupType&);
 
 
-<<<<<<< HEAD
         constexpr static std::array<DerefFunc, sizeof...(Is)> derefers{{
             get_and_deref<Is>...}};
         
@@ -129,60 +90,6 @@
                             && !(neq_comparers[this->index](
                                     this->iters, this->ends))) {
                         ++this->index;
-=======
-            Iterator end() {
-                return {std::end(this->container),
-                    std::end(this->container),
-                    std::end(this->rest_chained)};
-            }
-    };
-    template <typename Container>
-    class Chained<Container> {
-        friend class ChainMaker;
-        template <typename C, typename... RC>
-        friend class Chained;
-
-        private:
-            Container container;
-            Chained(Container&& in_container)
-                : container(std::forward<Container>(in_container))
-            { }
-
-        public:
-            class Iterator
-                : public std::iterator<
-                      std::input_iterator_tag,
-                      iterator_traits_deref<Container>>
-            {
-                private:
-                    iterator_type<Container> sub_iter;
-                    iterator_type<Container> sub_end;
-
-                public:
-                    Iterator(const iterator_type<Container>& s_begin,
-                            const iterator_type<Container>& s_end)
-                        : sub_iter{s_begin},
-                        sub_end{s_end}
-                    { }
-                    
-                    Iterator& operator++() {
-                        ++this->sub_iter;
-                        return *this;
-                    }
-
-                    Iterator operator++(int) {
-                        auto ret = *this;
-                        ++*this;
-                        return ret;
-                    }
-
-                    bool operator!=(const Iterator& other) const {
-                        return this->sub_iter != other.sub_iter;
-                    }
-
-                    bool operator==(const Iterator& other) const {
-                        return !(*this != other);
->>>>>>> 423b91c7
                     }
                 }
             public:
