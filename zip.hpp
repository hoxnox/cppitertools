--- conflicted
+++ resolved
@@ -6,156 +6,42 @@
 #include <iterator>
 #include <tuple>
 #include <utility>
-<<<<<<< HEAD
 #include <algorithm>
 
 namespace iter {
-
+  namespace impl {
     template <typename TupleType, std::size_t... Is>
     class Zipped;
 
     template <typename TupleType, std::size_t... Is>
     Zipped<TupleType, Is...> zip_impl(TupleType&&, std::index_sequence<Is...>);
-
-    template <typename TupleType, std::size_t... Is>
-    class Zipped {
-        private:
-            TupleType containers;
-            friend Zipped zip_impl<TupleType, Is...>(
-                    TupleType&&, std::index_sequence<Is...>);
-
-            using ZipIterDeref = iterator_deref_tuple<TupleType>;
-
-            Zipped(TupleType&& in_containers)
-                : containers(std::move(in_containers))
-            { }
-        public:
-
-            class Iterator
-                : public std::iterator<std::input_iterator_tag, ZipIterDeref>
-            {
-                private:
-                    iterator_tuple_type<TupleType> iters;
-
-                public:
-
-                    Iterator(iterator_tuple_type<TupleType>&& its)
-                        : iters(std::move(its))
-                    { }
-
-                    Iterator& operator++() {
-                        absorb(++std::get<Is>(this->iters)...);
-                        return *this;
-                    }
-
-                    Iterator operator++(int) {
-                        auto ret = *this;
-                        ++*this;
-                        return ret;
-                    }
-
-                    bool operator!=(const Iterator& other) const {
-                        if (sizeof...(Is) == 0) return false;
-
-                        bool results[] = { true,
-                            (std::get<Is>(this->iters) !=
-                                 std::get<Is>(other.iters))...
-                        };
-                        return std::all_of(
-                                std::begin(results), std::end(results),
-                                [](bool b){ return b; } );
-                    }
-
-                    bool operator==(const Iterator& other) const {
-                        return !(*this != other);
-                    }
-
-                    ZipIterDeref operator*() {
-                        return ZipIterDeref{(*std::get<Is>(this->iters))...};
-                    }
-
-                    auto operator->() -> ArrowProxy<decltype(**this)> {
-                        return {**this};
-                    }
-
-            };
-
-            Iterator begin() {
-                return {iterator_tuple_type<TupleType>{
-                    std::begin(std::get<Is>(this->containers))...}};
-            }
-
-            Iterator end() {
-                return {iterator_tuple_type<TupleType>{
-                    std::end(std::get<Is>(this->containers))...}};
-            }
-    };
-
-    template <typename TupleType, std::size_t... Is>
-    Zipped<TupleType, Is...> zip_impl(
-            TupleType&& in_containers, std::index_sequence<Is...>) {
-        return {std::move(in_containers)};
-    }
-
-    template <typename... Containers>
-    auto zip(Containers&&... containers) {
-        return zip_impl(std::tuple<Containers...>{
-            std::forward<Containers>(containers)...},
-            std::index_sequence_for<Containers...>{});
-=======
-
-namespace iter {
-  namespace impl {
-    template <typename... RestContainers>
-    class Zipped;
-
-    template <typename Container, typename... RestContainers>
-    class Zipped<Container, RestContainers...>;
-
-    template <>
-    class Zipped<>;
   }
 
   template <typename... Containers>
-  impl::Zipped<Containers...> zip(Containers&&...);
+  auto zip(Containers&&... containers);
 }
 
-// specialization for at least 1 template argument
-template <typename Container, typename... RestContainers>
-class iter::impl::Zipped<Container, RestContainers...> {
-  using ZipIterDeref =
-      std::tuple<iterator_deref<Container>, iterator_deref<RestContainers>...>;
+template <typename TupleType, std::size_t... Is>
+class iter::impl::Zipped {
+ private:
+  TupleType containers;
+  friend Zipped iter::impl::zip_impl<TupleType, Is...>(
+      TupleType&&, std::index_sequence<Is...>);
 
-  friend Zipped iter::zip<Container, RestContainers...>(
-      Container&&, RestContainers&&...);
+  using ZipIterDeref = iterator_deref_tuple<TupleType>;
 
-  template <typename...>
-  friend class Zipped;
-
- private:
-  Container container;
-  Zipped<RestContainers...> rest_zipped;
-  Zipped(Container&& in_container, RestContainers&&... rest)
-      : container(std::forward<Container>(in_container)),
-        rest_zipped{std::forward<RestContainers>(rest)...} {}
+  Zipped(TupleType&& in_containers) : containers(std::move(in_containers)) {}
 
  public:
-  Zipped(Zipped&&) = default;
   class Iterator : public std::iterator<std::input_iterator_tag, ZipIterDeref> {
    private:
-    using RestIter = typename Zipped<RestContainers...>::Iterator;
-
-    iterator_type<Container> iter;
-    RestIter rest_iter;
+    iterator_tuple_type<TupleType> iters;
 
    public:
-    constexpr static const bool is_base_iter = false;
-    Iterator(iterator_type<Container>&& it, RestIter&& rest)
-        : iter{std::move(it)}, rest_iter{std::move(rest)} {}
+    Iterator(iterator_tuple_type<TupleType>&& its) : iters(std::move(its)) {}
 
     Iterator& operator++() {
-      ++this->iter;
-      ++this->rest_iter;
+      absorb(++std::get<Is>(this->iters)...);
       return *this;
     }
 
@@ -166,85 +52,45 @@
     }
 
     bool operator!=(const Iterator& other) const {
-      return this->iter != other.iter
-             && (RestIter::is_base_iter || this->rest_iter != other.rest_iter);
+      if (sizeof...(Is) == 0) return false;
+
+      bool results[] = {
+          true, (std::get<Is>(this->iters) != std::get<Is>(other.iters))...};
+      return std::all_of(
+          std::begin(results), std::end(results), [](bool b) { return b; });
     }
 
     bool operator==(const Iterator& other) const {
       return !(*this != other);
     }
 
-    auto operator*() -> decltype(std::tuple_cat(
-        std::tuple<iterator_deref<Container>>{*this->iter}, *this->rest_iter)) {
-      return std::tuple_cat(
-          std::tuple<iterator_deref<Container>>{*this->iter}, *this->rest_iter);
-    }
-
-    auto operator -> () -> ArrowProxy<decltype(**this)> {
-      return {**this};
+    ZipIterDeref operator*() {
+      return ZipIterDeref{(*std::get<Is>(this->iters))...};
     }
   };
 
   Iterator begin() {
-    return {std::begin(this->container), std::begin(this->rest_zipped)};
+    return {iterator_tuple_type<TupleType>{
+        std::begin(std::get<Is>(this->containers))...}};
   }
 
   Iterator end() {
-    return {std::end(this->container), std::end(this->rest_zipped)};
+    return {iterator_tuple_type<TupleType>{
+        std::end(std::get<Is>(this->containers))...}};
   }
 };
 
-template <>
-class iter::impl::Zipped<> {
- public:
-  Zipped(Zipped&&) = default;
-  class Iterator : public std::iterator<std::input_iterator_tag, std::tuple<>> {
-   public:
-    constexpr static const bool is_base_iter = true;
-
-    Iterator& operator++() {
-      return *this;
-    }
-
-    Iterator operator++(int) {
-      return *this;
-    }
-
-    // if this were to return true, there would be no need
-    // for the is_base_iter static class attribute.
-    // However, returning false causes an empty zip() call
-    // to reach the "end" immediately. Returning true here
-    // instead results in an infinite loop in the zip() case
-    bool operator!=(const Iterator&) const {
-      return false;
-    }
-
-    bool operator==(const Iterator& other) const {
-      return !(*this != other);
->>>>>>> 7db88417
-    }
-
-    std::tuple<> operator*() {
-      return std::tuple<>{};
-    }
-
-    auto operator -> () -> ArrowProxy<decltype(**this)> {
-      return {**this};
-    }
-  };
-
-  Iterator begin() {
-    return {};
-  }
-
-  Iterator end() {
-    return {};
-  }
-};
+template <typename TupleType, std::size_t... Is>
+iter::impl::Zipped<TupleType, Is...> iter::impl::zip_impl(
+    TupleType&& in_containers, std::index_sequence<Is...>) {
+  return {std::move(in_containers)};
+}
 
 template <typename... Containers>
-iter::impl::Zipped<Containers...> iter::zip(Containers&&... containers) {
-  return {std::forward<Containers>(containers)...};
+auto iter::zip(Containers&&... containers) {
+  return impl::zip_impl(
+      std::tuple<Containers...>{std::forward<Containers>(containers)...},
+      std::index_sequence_for<Containers...>{});
 }
 
 #endif