--- conflicted
+++ resolved
@@ -42,14 +42,7 @@
                 std::remove_reference_t<
                     std::result_of_t<AccumulateFunc(
                             iterator_deref<Container>,
-<<<<<<< HEAD
                             iterator_deref<Container>)>>;
-            static_assert(
-                    std::is_default_constructible<AccumVal>::value,
-                    "Cannot accumulate a non-default constructible type");
-=======
-                            iterator_deref<Container>)>::type>::type;
->>>>>>> d315cee4
 
             Accumulator(Container&& in_container,
                     AccumulateFunc in_accumulate_func)
