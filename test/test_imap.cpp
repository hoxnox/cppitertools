--- conflicted
+++ resolved
@@ -41,21 +41,12 @@
     REQUIRE(v == vc);
   }
 
-<<<<<<< HEAD
-    SECTION("with callable") {
-        auto im = imap(PlusOner{}, ns);
-        Vec v(std::begin(im), std::end(im));
-        Vec vc = {11, 21, 31};
-        REQUIRE( v == vc );
-    }
-=======
-  SECTION("with function") {
-    auto im = imap(plusone, ns);
-    Vec v(std::begin(im), std::end(im));
-    Vec vc = {11, 21, 31};
-    REQUIRE(v == vc);
+  SECTION("with callable") {
+      auto im = imap(PlusOner{}, ns);
+      Vec v(std::begin(im), std::end(im));
+      Vec vc = {11, 21, 31};
+      REQUIRE( v == vc );
   }
->>>>>>> b5d12cd2
 
   SECTION("with function") {
     auto im = imap(PlusOner{}, ns);
