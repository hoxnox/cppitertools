--- conflicted
+++ resolved
@@ -2,14 +2,9 @@
 
 env = Environment(
     ENV = os.environ,
-    CXX='c++'
+    CXX='c++',
     CXXFLAGS= ['-g', '-Wall', '-Wextra',
-<<<<<<< HEAD
                '-pedantic', '-std=c++14',
-                '-fdiagnostics-color=always',
-=======
-               '-pedantic', '-std=c++11',
->>>>>>> 7db88417
                '-I/usr/local/include', '-I.'],
     CPPPATH='..',
     LINKFLAGS='-L/usr/local/lib')
