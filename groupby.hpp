#ifndef ITER_GROUP_BY_HPP_
#define ITER_GROUP_BY_HPP_

// this is easily the most functionally complex itertool

#include "internal/iterator_wrapper.hpp"
#include "internal/iterbase.hpp"

#include <iterator>
#include <memory>
#include <optional>
#include <type_traits>
#include <utility>

namespace iter {
  namespace impl {
    template <typename Container, typename KeyFunc>
    class GroupProducer;

    struct Identity {
      template <typename T>
      const T& operator()(const T& t) const {
        return t;
      }
    };

    using GroupByFn = IterToolFnOptionalBindSecond<GroupProducer, Identity>;
  }
  constexpr impl::GroupByFn groupby{};
}

template <typename Container, typename KeyFunc>
class iter::impl::GroupProducer {
 private:
  Container container_;
  mutable KeyFunc key_func_;

  friend GroupByFn;

  template <typename T>
  using key_func_ret = std::result_of_t<KeyFunc(iterator_deref<T>)>;

  GroupProducer(Container&& container, KeyFunc key_func)
      : container_(std::forward<Container>(container)), key_func_(key_func) {}

 public:
  GroupProducer(GroupProducer&&) = default;

  template <typename T>
  class Iterator;
  template <typename T>
  class Group;

 private:
  template <typename T>
  using KeyGroupPair = std::pair<key_func_ret<T>, Group<T>>;
  template <typename T>
  using Holder = DerefHolder<iterator_deref<T>>;

 public:
  template <typename ContainerT>
  class Iterator : public std::iterator<std::input_iterator_tag,
                       KeyGroupPair<ContainerT>> {
   private:
    template <typename>
    friend class Iterator;
    IteratorWrapper<ContainerT> sub_iter_;
    IteratorWrapper<ContainerT> sub_end_;
    Holder<ContainerT> item_;
    KeyFunc* key_func_;
<<<<<<< HEAD
    std::optional<KeyGroupPair> current_key_group_pair_;
=======
    std::unique_ptr<KeyGroupPair<ContainerT>> current_key_group_pair_;
>>>>>>> e8d6cc5d

   public:
    Iterator(IteratorWrapper<ContainerT>&& sub_iter,
        IteratorWrapper<ContainerT>&& sub_end, KeyFunc& key_func)
        : sub_iter_{std::move(sub_iter)},
          sub_end_{std::move(sub_end)},
          key_func_(&key_func) {
      if (sub_iter_ != sub_end_) {
        item_.reset(*sub_iter_);
      }
    }

    Iterator(const Iterator& other)
        : sub_iter_{other.sub_iter_},
          sub_end_{other.sub_end_},
          item_{other.item_},
          key_func_{other.key_func_} {}

    Iterator& operator=(const Iterator& other) {
      if (this == &other) {
        return *this;
      }
      sub_iter_ = other.sub_iter_;
      sub_end_ = other.sub_end_;
      item_ = other.item_;
      key_func_ = other.key_func_;
      current_key_group_pair_.reset();
      return *this;
    }

    ~Iterator() = default;

    // NOTE the implicitly generated move constructor would
    // be wrong

    KeyGroupPair<ContainerT>& operator*() {
      set_key_group_pair();
      return *current_key_group_pair_;
    }

    KeyGroupPair<ContainerT>* operator->() {
      set_key_group_pair();
      return &*current_key_group_pair_;
    }

    Iterator& operator++() {
      if (!current_key_group_pair_) {
        set_key_group_pair();
      }
      current_key_group_pair_.reset();
      return *this;
    }

    Iterator operator++(int) {
      auto ret = *this;
      ++*this;
      return ret;
    }

    template <typename T>
    bool operator!=(const Iterator<T>& other) const {
      return sub_iter_ != other.sub_iter_;
    }

    template <typename T>
    bool operator==(const Iterator<T>& other) const {
      return !(*this != other);
    }

    void increment_iterator() {
      if (sub_iter_ != sub_end_) {
        ++sub_iter_;
        if (sub_iter_ != sub_end_) {
          item_.reset(*sub_iter_);
        }
      }
    }

    bool exhausted() const {
      return !(sub_iter_ != sub_end_);
    }

    typename Holder<ContainerT>::reference get() {
      return item_.get();
    }

    typename Holder<ContainerT>::pointer get_ptr() {
      return item_.get_ptr();
    }

    key_func_ret<ContainerT> next_key() {
      return (*key_func_)(item_.get());
    }

    void set_key_group_pair() {
      if (!current_key_group_pair_) {
<<<<<<< HEAD
        current_key_group_pair_.emplace(
            (*key_func_)(item_.get()), Group{*this, next_key()});
=======
        current_key_group_pair_ = std::make_unique<KeyGroupPair<ContainerT>>(
            (*key_func_)(item_.get()), Group<ContainerT>{*this, next_key()});
>>>>>>> e8d6cc5d
      }
    }
  };

  template <typename ContainerT>
  class Group {
   private:
    template <typename>
    friend class Iterator;
    friend class GroupIterator;
    Iterator<ContainerT>& owner_;
    key_func_ret<ContainerT> key_;

    // completed is set if a Group is iterated through
    // completely.  It is checked in the destructor, and
    // if the Group has not been completed, the destructor
    // exhausts it.  This ensures that the next Group starts
    // at the correct position when the user short-circuits
    // iteration over a Group.
    // The move constructor sets the rvalue's completed
    // attribute to true, so its destructor doesn't do anything
    // when called.
    bool completed = false;

    Group(Iterator<ContainerT>& owner, key_func_ret<ContainerT> key)
        : owner_(owner), key_(key) {}

   public:
    ~Group() {
      if (!completed) {
        for (auto iter = begin(), end_it = end(); iter != end_it; ++iter) {
        }
      }
    }

    // move-constructible, non-copy-constructible, non-assignable
    Group(Group&& other) noexcept : owner_(other.owner_),
                                    key_{other.key_},
                                    completed{other.completed} {
      other.completed = true;
    }

    class GroupIterator : public std::iterator<std::input_iterator_tag,
                              iterator_traits_deref<ContainerT>> {
     private:
      std::remove_reference_t<key_func_ret<ContainerT>>* key_;
      Group* group_p_;

      bool not_at_end() {
        return !group_p_->owner_.exhausted()
               && group_p_->owner_.next_key() == *key_;
      }

     public:
      // TODO template this? idk if it's relevant here
      GroupIterator(Group* group_p, key_func_ret<ContainerT>& key)
          : key_{&key}, group_p_{group_p} {}

      bool operator!=(const GroupIterator& other) const {
        return !(*this == other);
      }

      bool operator==(const GroupIterator& other) const {
        return group_p_ == other.group_p_;
      }

      GroupIterator& operator++() {
        group_p_->owner_.increment_iterator();
        if (!not_at_end()) {
          group_p_->completed = true;
          group_p_ = nullptr;
        }
        return *this;
      }

      GroupIterator operator++(int) {
        auto ret = *this;
        ++*this;
        return ret;
      }

      iterator_deref<ContainerT> operator*() {
        return group_p_->owner_.get();
      }

      typename Holder<ContainerT>::pointer operator->() {
        return group_p_->owner_.get_ptr();
      }
    };

    GroupIterator begin() {
      return {this, key_};
    }

    GroupIterator end() {
      return {nullptr, key_};
    }
  };

  Iterator<Container> begin() {
    return {get_begin(container_), get_end(container_), key_func_};
  }

  Iterator<Container> end() {
    return {get_end(container_), get_end(container_), key_func_};
  }

  Iterator<AsConst<Container>> begin() const {
    return {get_begin(as_const(container_)), get_end(as_const(container_)),
        key_func_};
  }

  Iterator<AsConst<Container>> end() const {
    return {get_end(as_const(container_)), get_end(as_const(container_)),
        key_func_};
  }
};

#endif<|MERGE_RESOLUTION|>--- conflicted
+++ resolved
@@ -68,11 +68,7 @@
     IteratorWrapper<ContainerT> sub_end_;
     Holder<ContainerT> item_;
     KeyFunc* key_func_;
-<<<<<<< HEAD
-    std::optional<KeyGroupPair> current_key_group_pair_;
-=======
-    std::unique_ptr<KeyGroupPair<ContainerT>> current_key_group_pair_;
->>>>>>> e8d6cc5d
+    std::optional<KeyGroupPair<ContainerT>> current_key_group_pair_;
 
    public:
     Iterator(IteratorWrapper<ContainerT>&& sub_iter,
@@ -169,13 +165,8 @@
 
     void set_key_group_pair() {
       if (!current_key_group_pair_) {
-<<<<<<< HEAD
         current_key_group_pair_.emplace(
-            (*key_func_)(item_.get()), Group{*this, next_key()});
-=======
-        current_key_group_pair_ = std::make_unique<KeyGroupPair<ContainerT>>(
             (*key_func_)(item_.get()), Group<ContainerT>{*this, next_key()});
->>>>>>> e8d6cc5d
       }
     }
   };
