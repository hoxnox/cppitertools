#ifndef ITER_COUNT_H_
#define ITER_COUNT_H_

#include "range.hpp"

#include <limits>

namespace iter {

<<<<<<< HEAD
    using DefaultRangeType = long;

    auto count() {
        return range(DefaultRangeType(0),
                std::numeric_limits<DefaultRangeType>::max());
    }

=======
>>>>>>> cfd592f1
    template <typename T>
    auto count(T start, T step) {
        // if step is < 0, set the stop to numeric min, otherwise numeric max
        T stop = step < T(0) ? std::numeric_limits<T>::min() :
                            std::numeric_limits<T>::max();
        return range(start, stop, step);
    }

<<<<<<< HEAD
    template <typename T>
    auto count(T start) {
=======
    template <typename T =long>
    auto count(T start =T(0)) -> decltype(range(start, start)) {
>>>>>>> cfd592f1
        return count(start, T(1));
    }
}


#endif<|MERGE_RESOLUTION|>--- conflicted
+++ resolved
@@ -7,16 +7,6 @@
 
 namespace iter {
 
-<<<<<<< HEAD
-    using DefaultRangeType = long;
-
-    auto count() {
-        return range(DefaultRangeType(0),
-                std::numeric_limits<DefaultRangeType>::max());
-    }
-
-=======
->>>>>>> cfd592f1
     template <typename T>
     auto count(T start, T step) {
         // if step is < 0, set the stop to numeric min, otherwise numeric max
@@ -25,13 +15,8 @@
         return range(start, stop, step);
     }
 
-<<<<<<< HEAD
-    template <typename T>
-    auto count(T start) {
-=======
     template <typename T =long>
-    auto count(T start =T(0)) -> decltype(range(start, start)) {
->>>>>>> cfd592f1
+    auto count(T start =T(0)) {
         return count(start, T(1));
     }
 }
