--- conflicted
+++ resolved
@@ -194,13 +194,7 @@
                 return *container.at(pos);
             }
 
-<<<<<<< HEAD
             decltype(auto) at(size_type pos) const {
-=======
-            auto at(size_type pos) const ->
-                const_at_type_or_void_t 
-            {
->>>>>>> 5f58813c
                 return *container.at(pos);
             }
 
@@ -212,10 +206,6 @@
 
             decltype(auto) operator[](size_type pos) const
                 noexcept(noexcept(*container[pos]))
-<<<<<<< HEAD
-=======
-                -> const_index_type_or_void_t
->>>>>>> 5f58813c
             {
                 return *container[pos];
             }
